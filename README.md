# Hello `cathy`!

This is a command line application for manipulating catheter data from the Wright Group HeartVista catheter tracking sequences. This has been tested under Python 3.6.

## Installing
Get this project from the Wright Group gitlab using "git clone *address*", using the address listed on the project page. For example, if you are on the Sunnybrook network and have ssh keys set up:
`git clone git@panoptes.sri.utoronto.ca:wright-group/cathy.git`

### Virtual Environments
We recommend using [conda](https://conda.io/projects/conda/en/latest/user-guide/tasks/manage-environments.html) or [venv](https://packaging.python.org/guides/installing-using-pip-and-virtual-environments/) to isolate your Python development environments. Examples below will use conda 4.6+ (activating environments prior to conda 4.6 varies according to OS, please see the note in the intro of [conda](https://conda.io/projects/conda/en/latest/user-guide/tasks/manage-environments.html)).

You can start by creating a conda environment with the tested version of Python. We've called it cathyEnv below, but you can name it as you wish:
`conda create -n cathyEnv python=3.6`

Then activate the environment:
`conda activate cathyEnv`

### Installing special dependencies
cathy depends on the following packages which are currently only available on the Wright Group gitlab on panoptes. If you are not on the internal network, you will need to [set up remote access](https://wrightgroup.sri.utoronto.ca/tiki-download_file.php?fileId=278) and replace "panoptes.sri.utoronto.ca" in the links below with "localhost":
- [catheter_utils](http://panoptes.sri.utoronto.ca:8088/wright-group/catheter_utils)
- [catheter_ukf](http://panoptes.sri.utoronto.ca:8088/wright-group/catheter_ukf)
- [dicom_utils](http://panoptes.sri.utoronto.ca:8088/wright-group/dicom_utils)
- [dicom_art](http://panoptes.sri.utoronto.ca:8088/wright-group/dicom_art)
- [get_gt](http://panoptes.sri.utoronto.ca:8088/wright-group/CLI_DataAugment) (from the CLI_DataAugment project)

Use "git clone" to get each of the above projects in their own directory.   Then, in each project directory, use "pip" to install it into the current environment. Install them in the order given above for dependencies to be satisfied:
`pip install -e .`

### Installing cathy
Now that you have installed the custom packages, you should be able to install cathy into the same environment. From the cathy project directory (the top-level directory containing this README.md file) run:
`pip install -e .`

## Commands

Documentation about specific parameters and options is available for each specific command: for example, run `cathy info --help` to find out more about the info command.

*Reminder*: You will need to activate the environment in which you installed cathy in order to run it. If you activate a different environment, exit the terminal, log out of or restart your computer, etc, you will no longer be in cathy's environment.

### `cathy info`:
Get information about a .projection file, or a directory containing related projections files.

### `cathy peek`:
Visualize catheter projections with optional coil location data.

### `cathy localize`:
Apply localization algorithms to process projections files into catheter coordinates files.

### `cathy apply-ukf`:
Smooth and fit catheter coordinate data using an unscented Kalman filter developed for this purpose.

### `cathy scatter`:
Visualize catheter coordinates on a dicom image.

<<<<<<< HEAD
### `cathy gt-tool`
Select object on dicom images to export ground truth positions.

### `cathy view-dicom`
View dicom image.
=======
### `cathy gt-tool`:
Select object on dicom images to export ground truth postions.

### `cathy view-dicom`:
View dicom image.

## Resources

### Click
Click is the library used to generate the command line interface for cathy.
It generates a CLI from a tree of functions with appropriate decorators. Documentation and extensive examples can be found here:
https://click.palletsprojects.com/en/7.x/.
>>>>>>> b05a6422
<|MERGE_RESOLUTION|>--- conflicted
+++ resolved
@@ -51,13 +51,6 @@
 ### `cathy scatter`:
 Visualize catheter coordinates on a dicom image.
 
-<<<<<<< HEAD
-### `cathy gt-tool`
-Select object on dicom images to export ground truth positions.
-
-### `cathy view-dicom`
-View dicom image.
-=======
 ### `cathy gt-tool`:
 Select object on dicom images to export ground truth postions.
 
@@ -69,5 +62,4 @@
 ### Click
 Click is the library used to generate the command line interface for cathy.
 It generates a CLI from a tree of functions with appropriate decorators. Documentation and extensive examples can be found here:
-https://click.palletsprojects.com/en/7.x/.
->>>>>>> b05a6422
+https://click.palletsprojects.com/en/7.x/.