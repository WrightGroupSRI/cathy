--- conflicted
+++ resolved
@@ -395,19 +395,14 @@
             coords = coord_data[coil].coords
 
             def _fn(i):
-<<<<<<< HEAD
                 pcoord = coordinate_system.world_to_projection(coords[i])
-                ln.set_xdata(pcoord[proj])
-=======
-                pcoord = coordinate_system.scanner_to_projection(coords[i])
                 ln1.set_xdata(pcoord[proj])
 
                 if (gt != None):
                     # search the gt file for experiment name and/or coil index to read ground truth
                     gtcoord = get_gt.read_results(gt, Exp_name=exp, Coil_index=coil) 
-                    gtcoord = coordinate_system.scanner_to_projection(gtcoord)
+                    gtcoord = coordinate_system.world_to_projection(gtcoord)
                     ln2.set_xdata(gtcoord[proj])
->>>>>>> fbf7eaf0
 
             return _fn
         except KeyError:
